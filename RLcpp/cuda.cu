--- conflicted
+++ resolved
@@ -27,13 +27,10 @@
     return std::make_shared<device_vector>(size, value);
 }
 
-<<<<<<< HEAD
 float* getRawPtr(device_vector_ptr& ptr){
 	return thrust::raw_pointer_cast(ptr->data());
 }
 
-=======
->>>>>>> 5217eb60
 void linCombImpl(device_vector_ptr& z, float a, const device_vector_ptr& x, float b, const device_vector_ptr& y) {
     using namespace thrust::placeholders;
 
