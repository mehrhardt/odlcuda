#pragma once

#include <stdint.h>
#include <sstream>
#include <type_traits>

#include <ODLpp/DeviceVector.h>

template <typename T, typename Enable = void>
struct CudaVectorScalar;

template <typename T>
struct CudaVectorScalar<
    T, typename std::enable_if<std::is_integral<T>::value>::type> {
    typedef typename std::make_signed<T>::type Scalar;
};

template <typename T>
struct CudaVectorScalar<
    T, typename std::enable_if<!std::is_integral<T>::value>::type> {
    typedef T Scalar;
};

template <typename T>
class CudaVectorImpl {
   public:
    typedef typename CudaVectorScalar<T>::Scalar Scalar;

    CudaVectorImpl(size_t size);
    CudaVectorImpl(size_t size, T value);
    CudaVectorImpl(DeviceVectorPtr<T> impl);

<<<<<<< HEAD
    static DeviceVectorPtr<T> fromPointer(uintptr_t ptr, size_t size, ptrdiff_t stride);
=======
    static DeviceVectorPtr<T> fromPointer(uintptr_t ptr, size_t size,
                                          size_t stride);
>>>>>>> 4832e81f

    T getItem(ptrdiff_t index) const;
    void setItem(ptrdiff_t index, T value);

    // numerical methods
    void linComb(Scalar a, const CudaVectorImpl<T>& x, Scalar b,
                 const CudaVectorImpl<T>& y);
    double dist(const CudaVectorImpl<T>& other) const;
    double norm() const;
    double inner(const CudaVectorImpl<T>& v2) const;
    void multiply(const CudaVectorImpl<T>& v1, const CudaVectorImpl<T>& v2);

    // Convenience methods
    CudaVectorImpl<T> copy() const;
    bool allEqual(const CudaVectorImpl<T>& v2) const;
    void fill(T value);

    // Implicit conversion to the data container
    operator DeviceVector<T>&();
    operator const DeviceVector<T>&() const;

    // Accessors for data
    uintptr_t dataPtr() const;
    ptrdiff_t stride() const;
    size_t size() const;

    // Raw copy
<<<<<<< HEAD
    void getSliceImpl(const DeviceVector<T>& v1, size_t start, size_t stop, ptrdiff_t step, T* host_target) const;
    void setSliceImpl(DeviceVector<T>& v1, size_t start, size_t stop, ptrdiff_t step, const T* host_source, size_t num);
=======
    void getSliceImpl(const DeviceVector<T>& v1, int start, int stop, int step,
                      T* host_target) const;
    void setSliceImpl(DeviceVector<T>& v1, int start, int stop, int step,
                      const T* host_source, int num);
>>>>>>> 4832e81f

    // Members
    DeviceVectorPtr<T> _impl;

    void validateIndex(ptrdiff_t index) const;
    // Copy to ostream
    void printData(std::ostream_iterator<T>& out, size_t numel) const;
};<|MERGE_RESOLUTION|>--- conflicted
+++ resolved
@@ -23,19 +23,15 @@
 
 template <typename T>
 class CudaVectorImpl {
-   public:
+  public:
     typedef typename CudaVectorScalar<T>::Scalar Scalar;
 
     CudaVectorImpl(size_t size);
     CudaVectorImpl(size_t size, T value);
     CudaVectorImpl(DeviceVectorPtr<T> impl);
 
-<<<<<<< HEAD
-    static DeviceVectorPtr<T> fromPointer(uintptr_t ptr, size_t size, ptrdiff_t stride);
-=======
     static DeviceVectorPtr<T> fromPointer(uintptr_t ptr, size_t size,
-                                          size_t stride);
->>>>>>> 4832e81f
+                                          ptrdiff_t stride);
 
     T getItem(ptrdiff_t index) const;
     void setItem(ptrdiff_t index, T value);
@@ -63,15 +59,8 @@
     size_t size() const;
 
     // Raw copy
-<<<<<<< HEAD
     void getSliceImpl(const DeviceVector<T>& v1, size_t start, size_t stop, ptrdiff_t step, T* host_target) const;
     void setSliceImpl(DeviceVector<T>& v1, size_t start, size_t stop, ptrdiff_t step, const T* host_source, size_t num);
-=======
-    void getSliceImpl(const DeviceVector<T>& v1, int start, int stop, int step,
-                      T* host_target) const;
-    void setSliceImpl(DeviceVector<T>& v1, int start, int stop, int step,
-                      const T* host_source, int num);
->>>>>>> 4832e81f
 
     // Members
     DeviceVectorPtr<T> _impl;
