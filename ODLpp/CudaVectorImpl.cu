--- conflicted
+++ resolved
@@ -21,6 +21,7 @@
 // ODL
 #include <ODLpp/DeviceVectorImpl.h>
 #include <ODLpp/CudaVectorImpl.h>
+#include <ODLpp/TypeMacro.h>
 
 // Utils
 #include <LCRUtils/cuda/thrustUtils.h>
@@ -45,13 +46,8 @@
     }
 }
 template <typename T>
-<<<<<<< HEAD
-void CudaVectorImpl<T>::getSliceImpl(const DeviceVector<T>& v1, size_t start, size_t stop, ptrdiff_t step,
-                                     T* target) const {
-=======
-void CudaVectorImpl<T>::getSliceImpl(const DeviceVector<T>& v1, int start,
-                                     int stop, int step, T* target) const {
->>>>>>> 4832e81f
+void CudaVectorImpl<T>::getSliceImpl(const DeviceVector<T>& v1, size_t start,
+                                     size_t stop, ptrdiff_t step, T* target) const {
     if (step > 0) {
         stridedGetImpl(v1.begin() + start, v1.begin() + stop, target, step);
     } else {
@@ -62,13 +58,8 @@
     }
 }
 template <typename T>
-<<<<<<< HEAD
-void CudaVectorImpl<T>::setSliceImpl(DeviceVector<T>& v1, size_t start, size_t stop, ptrdiff_t step,
-                                     const T* source, size_t num) {
-=======
-void CudaVectorImpl<T>::setSliceImpl(DeviceVector<T>& v1, int start, int stop,
-                                     int step, const T* source, int num) {
->>>>>>> 4832e81f
+void CudaVectorImpl<T>::setSliceImpl(DeviceVector<T>& v1, size_t start, size_t stop,
+                                     ptrdiff_t step, const T* source, size_t num) {
     if (step > 0) {
         stridedSetImpl(source, source + num, v1.begin() + start,
                        v1.begin() + stop, step);
@@ -92,20 +83,15 @@
     : _impl(impl) {}
 
 template <typename T>
-<<<<<<< HEAD
 DeviceVectorPtr<T> CudaVectorImpl<T>::fromPointer(uintptr_t ptr, size_t size, ptrdiff_t stride) {
-    return std::make_shared<WrapperDeviceVector<T>>(reinterpret_cast<T*>(ptr), size, stride);
-=======
-DeviceVectorPtr<T> CudaVectorImpl<T>::fromPointer(uintptr_t ptr, size_t size,
-                                                  size_t stride) {
+
     return std::make_shared<WrapperDeviceVector<T>>(reinterpret_cast<T*>(ptr),
                                                     size, stride);
->>>>>>> 4832e81f
 }
 
 template <typename T>
 void CudaVectorImpl<T>::validateIndex(ptrdiff_t index) const {
-    if (index < 0 || index >= size())
+    if (index < 0 || index >= static_cast<ptrdiff_t>(size()))
         throw std::out_of_range("index out of range");
 }
 
@@ -123,49 +109,43 @@
     _impl->operator[](index) = value;
 }
 
-<<<<<<< HEAD
-template <typename T>
+template <typename T, typename Scalar>
 void linCombImpl(DeviceVector<T>& z,
-                 T a, const DeviceVector<T>& x,
-                 T b, const DeviceVector<T>& y) {
-=======
-template <typename T, typename Scalar>
-void linCombImpl(DeviceVector<T>& z, Scalar a, const DeviceVector<T>& x,
+                 Scalar a, const DeviceVector<T>& x,
                  Scalar b, const DeviceVector<T>& y) {
->>>>>>> 4832e81f
     namespace ph = thrust::placeholders;
 
 #if 1 // Efficient
-    if (a == T(0)) {
-        if (b == T(0)) { // z = 0
+    if (a == Scalar(0)) {
+        if (b == Scalar(0)) { // z = 0
             thrust::fill(z.begin(), z.end(), T(0));
-        } else if (b == T(1)) { // z = y
+        } else if (b == Scalar(1)) { // z = y
             thrust::copy(y.begin(), y.end(), z.begin());
-        } else if (b == -T(1)) { // y = -y
-            thrust::transform(y.begin(), y.end(), z.begin(), thrust::negate<T>{});
+        } else if (b == -Scalar(1)) { // y = -y
+            thrust::transform(y.begin(), y.end(), z.begin(), -ph::_1);
         } else { // y = b*y
             thrust::transform(y.begin(), y.end(), z.begin(), b * ph::_1);
         }
-    } else if (a == T(1)) {
-        if (b == T(0)) { // z = x
+    } else if (a == Scalar(1)) {
+        if (b == Scalar(0)) { // z = x
             thrust::copy(x.begin(), x.end(), z.begin());
-        } else if (b == T(1)) { // z = x+y
+        } else if (b == Scalar(1)) { // z = x+y
             thrust::transform(x.begin(), x.end(), y.begin(), z.begin(),
                               thrust::plus<T>{});
-        } else if (b == -T(1)) { // z = x-y
+        } else if (b == -Scalar(1)) { // z = x-y
             thrust::transform(x.begin(), x.end(), y.begin(), z.begin(),
                               thrust::minus<T>{});
         } else { // z = x + b*y
             thrust::transform(x.begin(), x.end(), y.begin(), z.begin(),
                               ph::_1 + b * ph::_2);
         }
-    } else if (a == -T(1)) {
-        if (b == T(0)) { // z = -x
+    } else if (a == -Scalar(1)) {
+        if (b == Scalar(0)) { // z = -x
             thrust::transform(x.begin(), x.end(), z.begin(), -ph::_1);
-        } else if (b == T(1)) { // z = -x+y
+        } else if (b == Scalar(1)) { // z = -x+y
             thrust::transform(x.begin(), x.end(), y.begin(), z.begin(),
                               -ph::_1 + ph::_2);
-        } else if (b == -T(1)) { // z = -x-y
+        } else if (b == -Scalar(1)) { // z = -x-y
             thrust::transform(x.begin(), x.end(), y.begin(), z.begin(),
                               -ph::_1 - ph::_2);
         } else { // z = -x + b*y
@@ -173,12 +153,12 @@
                               -ph::_1 + b * ph::_2);
         }
     } else {
-        if (b == T(0)) { // z = a*x
+        if (b == Scalar(0)) { // z = a*x
             thrust::transform(x.begin(), x.end(), z.begin(), a * ph::_1);
-        } else if (b == T(1)) { // z = a*x+y
+        } else if (b == Scalar(1)) { // z = a*x+y
             thrust::transform(x.begin(), x.end(), y.begin(), z.begin(),
                               a * ph::_1 + ph::_2);
-        } else if (b == -T(1)) { // z = a*x-y
+        } else if (b == -Scalar(1)) { // z = a*x-y
             thrust::transform(x.begin(), x.end(), y.begin(), z.begin(),
                               a * ph::_1 - ph::_2);
         } else { // z = a*x + b*y
@@ -193,16 +173,16 @@
 }
 
 template <typename T>
-void CudaVectorImpl<T>::linComb(Scalar a, const CudaVectorImpl<T>& x, Scalar b,
-                                const CudaVectorImpl<T>& y) {
+void CudaVectorImpl<T>::linComb(Scalar a, const CudaVectorImpl<T>& x,
+                                Scalar b, const CudaVectorImpl<T>& y) {
     linCombImpl(*this->_impl, a, *x._impl, b, *y._impl);
 }
 
 template <typename T>
 struct DistanceFunctor {
     __host__ __device__ double operator()(const thrust::tuple<T, T>& f) const {
-        return (thrust::get<0>(f) - thrust::get<1>(f)) *
-               (thrust::get<0>(f) - thrust::get<1>(f));
+        return static_cast<double>((thrust::get<0>(f) - thrust::get<1>(f)) *
+                                   (thrust::get<0>(f) - thrust::get<1>(f)));
     }
 };
 
@@ -286,16 +266,6 @@
 }
 
 // Instantiate the methods for each type
-template struct CudaVectorImpl<char>;
-template struct CudaVectorImpl<signed char>;
-template struct CudaVectorImpl<signed short>;
-template struct CudaVectorImpl<signed int>;
-template struct CudaVectorImpl<signed long>;
-template struct CudaVectorImpl<signed long long>;
-template struct CudaVectorImpl<unsigned char>;
-template struct CudaVectorImpl<unsigned short>;
-template struct CudaVectorImpl<unsigned int>;
-template struct CudaVectorImpl<unsigned long>;
-template struct CudaVectorImpl<unsigned long long>;
-template struct CudaVectorImpl<float>;
-template struct CudaVectorImpl<double>;+#define X(type, name) template struct CudaVectorImpl<type>;
+ODLPP_FOR_EACH_TYPE
+#undef X