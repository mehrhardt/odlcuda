--- conflicted
+++ resolved
@@ -24,264 +24,7 @@
 // Utils
 #include <LCRUtils/cuda/thrustUtils.h>
 
-<<<<<<< HEAD
-template <typename T>
-class DeviceVector {
-  public:
-    virtual ~DeviceVector() {}
-    virtual T* data() = 0;
-    virtual T const* data() const = 0;
-    virtual size_t size() const = 0;
-
-    thrust::device_ptr<T> begin() {
-        return thrust::device_pointer_cast<T>(data());
-    }
-    thrust::device_ptr<const T> begin() const {
-        return thrust::device_pointer_cast<const T>(data());
-    }
-
-    thrust::device_ptr<T> end() {
-        return begin() + size();
-    }
-    thrust::device_ptr<const T> end() const {
-        return begin() + size();
-    }
-
-    thrust::device_reference<T> operator[](size_t index) {
-        return thrust::device_reference<T>{begin() + index};
-    }
-    thrust::device_reference<const T> operator[](size_t index) const {
-        return thrust::device_reference<const T>{begin() + index};
-    }
-};
-
-template <typename T>
-class ThrustDeviceVector : public DeviceVector<T> {
-  private:
-    thrust::device_vector<T> _data;
-
-  public:
-    ThrustDeviceVector(size_t size)
-        : _data(size) {}
-
-    ThrustDeviceVector(size_t size, T value)
-        : _data(size, value) {}
-        
-    ThrustDeviceVector(const DeviceVector<T>& other)
-        : _data(other.begin(), other.end()){}
-
-    T* data() override {
-        return thrust::raw_pointer_cast(_data.data());
-    }
-    T const* data() const override {
-        return thrust::raw_pointer_cast(_data.data());
-    }
-
-    size_t size() const override {
-        return _data.size();
-    }
-};
-
-template <typename T>
-class WrapperDeviceVector : public DeviceVector<T> {
-  private:
-    T* const _data;
-    const size_t _size;
-
-  public:
-    WrapperDeviceVector(T* data, size_t size)
-        : _data(data),
-          _size(size) {}
-
-    T* data() override {
-        return _data;
-    }
-
-    T const* data() const override {
-        return _data;
-    }
-
-    size_t size() const override {
-        return _size;
-    }
-};
-
-template <typename I1, typename I2>
-void stridedGetImpl(I1 fromBegin, I1 fromEnd, I2 toBegin, int step) {
-    if (step == 1) {
-        thrust::copy(fromBegin, fromEnd, toBegin);
-    } else {
-        auto iter = make_strided_range(fromBegin, fromEnd, step);
-        thrust::copy(iter.begin(), iter.end(), toBegin);
-    }
-}
-
-template <typename I1, typename I2>
-void stridedSetImpl(I1 fromBegin, I1 fromEnd, I2 toBegin, I2 toEnd, int step) {
-    if (step == 1) {
-        thrust::copy(fromBegin, fromEnd, toBegin);
-    } else {
-        auto iter = make_strided_range(toBegin, toEnd, step);
-        thrust::copy(fromBegin, fromEnd, iter.begin());
-    }
-}
-
-template <typename T>
-struct DistanceFunctor {
-  __host__ __device__ double operator()(const thrust::tuple<T,T>& f) const { 
-    return (thrust::get<0>(f) - thrust::get<1>(f))*(thrust::get<0>(f) - thrust::get<1>(f)); 
-  }
-};
-
-template <typename T>
-struct CudaVectorImplMethods {
-    static DeviceVectorPtr<T> makeThrustVector(size_t size) {
-        return std::make_shared<ThrustDeviceVector<T>>(size);
-    }
-    static DeviceVectorPtr<T> makeThrustVector(size_t size, T value) {
-        return std::make_shared<ThrustDeviceVector<T>>(size, value);
-    }
-    static DeviceVectorPtr<T> makeThrustVector(const DeviceVector<T>& other) {
-        return std::make_shared<ThrustDeviceVector<T>>(other);
-    }
-    static DeviceVectorPtr<T> makeWrapperVector(T* data, size_t size) {
-        return std::make_shared<WrapperDeviceVector<T>>(data, size);
-    }
-
-    static T* getRawPtr(DeviceVector<T>& vec) {
-        return vec.data();
-    }
-    static T const* getRawPtr(const DeviceVector<T>& vec) {
-        return vec.data();
-    }
-
-    static T getItemImpl(const DeviceVector<T>& v1, int index) {
-        return v1[index];
-    }
-    static void setItemImpl(DeviceVector<T>& v1, int index, T value) {
-        v1[index] = value;
-    }
-
-    static void getSliceImpl(const DeviceVector<T>& v1, int start, int stop, int step, T* target) {
-        if (step > 0) {
-            stridedGetImpl(v1.begin() + start, v1.begin() + stop, target, step);
-        } else {
-            auto reversedBegin = thrust::make_reverse_iterator(v1.begin() + start);
-            auto reversedEnd = thrust::make_reverse_iterator(v1.begin() + stop);
-
-            stridedGetImpl(reversedBegin, reversedEnd, target, -step);
-        }
-    }
-
-    static void setSliceImpl(DeviceVector<T>& v1, int start, int stop, int step, const T* source, int num) {
-        if (step > 0) {
-            stridedSetImpl(source, source + num, v1.begin() + start, v1.begin() + stop, step);
-        } else {
-            auto reversedBegin = thrust::make_reverse_iterator(v1.begin() + start);
-            auto reversedEnd = thrust::make_reverse_iterator(v1.begin() + stop);
-
-            stridedSetImpl(source, source + num, reversedBegin, reversedEnd, -step);
-        }
-    }
-
-    static void linCombImpl(DeviceVector<T>& z, T a, const DeviceVector<T>& x, T b, const DeviceVector<T>& y) {
-        using namespace thrust::placeholders;
-
-#if 1 //Efficient
-        if (a == T(0)) {
-            if (b == T(0)) { // z = 0
-                thrust::fill(z.begin(), z.end(), T(0));
-            } else if (b == T(1)) { // z = y
-                thrust::copy(y.begin(), y.end(), z.begin());
-            } else if (b == -T(1)) { // y = -y
-                thrust::transform(y.begin(), y.end(), z.begin(), -_1);
-            } else { // y = b*y
-                thrust::transform(y.begin(), y.end(), z.begin(), b * _1);
-            }
-        } else if (a == T(1)) {
-            if (b == T(0)) { // z = x
-                thrust::copy(x.begin(), x.end(), z.begin());
-            } else if (b == T(1)) { // z = x+y
-                thrust::transform(x.begin(), x.end(), y.begin(), z.begin(), _1 + _2);
-            } else if (b == -T(1)) { // z = x-y
-                thrust::transform(x.begin(), x.end(), y.begin(), z.begin(), _1 - _2);
-            } else { // z = x + b*y
-                thrust::transform(x.begin(), x.end(), y.begin(), z.begin(), _1 + b * _2);
-            }
-        } else if (a == -T(1)) {
-            if (b == T(0)) { // z = -x
-                thrust::transform(x.begin(), x.end(), z.begin(), -_1);
-            } else if (b == T(1)) { // z = -x+y
-                thrust::transform(x.begin(), x.end(), y.begin(), z.begin(), -_1 + _2);
-            } else if (b == -T(1)) { // z = -x-y
-                thrust::transform(x.begin(), x.end(), y.begin(), z.begin(), -_1 - _2);
-            } else { // z = -x + b*y
-                thrust::transform(x.begin(), x.end(), y.begin(), z.begin(), -_1 + b * _2);
-            }
-        } else {
-            if (b == T(0)) { // z = a*x
-                thrust::transform(x.begin(), x.end(), z.begin(), a * _1);
-            } else if (b == T(1)) { // z = a*x+y
-                thrust::transform(x.begin(), x.end(), y.begin(), z.begin(), a * _1 + _2);
-            } else if (b == -T(1)) { // z = a*x-y
-                thrust::transform(x.begin(), x.end(), y.begin(), z.begin(), a * _1 - _2);
-            } else { // z = a*x + b*y
-                thrust::transform(x.begin(), x.end(), y.begin(), z.begin(), a * _1 + b * _2);
-            }
-        }
-#else //Basic
-        thrust::transform(x.begin(), x.end(), y.begin(), z.begin(), a * _1 + b * _2);
-#endif
-    }
-
-    static bool allEqualImpl(const DeviceVector<T>& v1, const DeviceVector<T>& v2) {
-        return thrust::equal(v1.begin(), v1.end(), v2.begin());
-    }
-
-    static double normImpl(const DeviceVector<T>& v1) {
-        using namespace thrust::placeholders;
-        return sqrt(thrust::transform_reduce(v1.begin(), v1.end(), _1 * _1, 0.0, thrust::plus<double>{}));
-    }
-
-    static double distImpl(const DeviceVector<T>& v1, const DeviceVector<T>& v2) {
-      auto first = thrust::make_zip_iterator(thrust::make_tuple(v1.begin(), v2.begin()));
-      auto last = first + v1.size();
-        return sqrt(thrust::transform_reduce(first, last, DistanceFunctor<T>{}, 0.0, thrust::plus<double>{}));
-    }
-
-    static double innerImpl(const DeviceVector<T>& v1, const DeviceVector<T>& v2) {
-        return thrust::inner_product(v1.begin(), v1.end(), v2.begin(), 0.0);
-    }
-
-    static void multiplyImpl(DeviceVector<T>& z, const DeviceVector<T>& x, const DeviceVector<T>& y){
-        using namespace thrust::placeholders;
-        thrust::transform(x.begin(), x.end(), y.begin(), z.begin(), _1 * _2);
-    }
-
-    static void printData(const DeviceVector<T>& v1, std::ostream_iterator<T>& out, int numel) {
-        thrust::copy(v1.begin(), v1.begin() + numel, out);
-    }
-};
-
-//Instantiate the methods for each type
-template struct CudaVectorImplMethods<char>;
-template struct CudaVectorImplMethods<signed char>;
-template struct CudaVectorImplMethods<signed short>;
-template struct CudaVectorImplMethods<signed int>;
-template struct CudaVectorImplMethods<signed long>;
-template struct CudaVectorImplMethods<signed long long>;
-template struct CudaVectorImplMethods<unsigned char>;
-template struct CudaVectorImplMethods<unsigned short>;
-template struct CudaVectorImplMethods<unsigned int>;
-template struct CudaVectorImplMethods<unsigned long>;
-template struct CudaVectorImplMethods<unsigned long long>;
-template struct CudaVectorImplMethods<float>;
-template struct CudaVectorImplMethods<double>;
-
-//Reductions
-=======
 // Reductions
->>>>>>> 2ed86801
 float sumImpl(const DeviceVector<float>& v) {
     return thrust::reduce(v.begin(), v.end());
 }
